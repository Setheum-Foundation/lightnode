--- conflicted
+++ resolved
@@ -1,14 +1,13 @@
-<<<<<<< HEAD
 ## 0.3.0
 
 - Add compatibility with v0 txs
 - Update multichain dependency
-=======
+
 ## 0.2.6
+
 - Fix Dockerfile issues with filecoin-ffi submodule
 - Make watcher more robust to issues with underlying blockchain nodes
 - Add debug logs for watcher
->>>>>>> abbdaeeb
 
 ## 0.2.5
 
