## 0.2.2
<<<<<<< HEAD
- Build Dockerfile using Multichain base image
=======
- Fix confirmations are not correctly parsed from ENV
- Improve error message 
>>>>>>> ac1dcd9b

## 0.2.1
- Darknode transaction input compatibility updates
- Integrate Terra

## 0.2.0
- Darknode v0.3.0 compatibility

## 0.1.12
- Update transaction if Darknodes return a "done" status
- Increase default unconfirmed transaction expiry to 14 days
- Print the error message for invalid burn transactions

## 0.1.11
- Update to Darknode v0.2.22 to set the minimum mint/burn amount

## 0.1.10
- Improve P2P logic to reduce connection times for new Darknodes
- Update to Darknode v0.2.17

## 0.1.9

- Update to Darknode v0.2.14

## 0.1.8

- Add support for the QueryFees method

## 0.1.7

- Update confirmations to be the same as Darknodes

## 0.1.6

- Add support for Mainnet network
- Update to go v1.13

## 0.1.5

- Update Lightnode to use the Darknode JSON-RPC server
- Add support for the QueryShards method
- Ensure bootstrap Darknodes are not removed from storage<|MERGE_RESOLUTION|>--- conflicted
+++ resolved
@@ -1,10 +1,7 @@
 ## 0.2.2
-<<<<<<< HEAD
 - Build Dockerfile using Multichain base image
-=======
 - Fix confirmations are not correctly parsed from ENV
 - Improve error message 
->>>>>>> ac1dcd9b
 
 ## 0.2.1
 - Darknode transaction input compatibility updates
